// Copyright 2018-2019 The logrange Authors
//
// Licensed under the Apache License, Version 2.0 (the "License");
// you may not use this file except in compliance with the License.
// You may obtain a copy of the License at
//
//     http://www.apache.org/licenses/LICENSE-2.0
//
// Unless required by applicable law or agreed to in writing, software
// distributed under the License is distributed on an "AS IS" BASIS,
// WITHOUT WARRANTIES OR CONDITIONS OF ANY KIND, either express or implied.
// See the License for the specific language governing permissions and
// limitations under the License.

package forwarder

import (
	"fmt"
	"github.com/logrange/logrange/pkg/forwarder/sink"
	"github.com/logrange/logrange/pkg/lql"
	"github.com/logrange/logrange/pkg/utils"
	"github.com/mohae/deepcopy"
	"reflect"
	"regexp/syntax"
	"strings"
)

type (
<<<<<<< HEAD
	// PipeConfig struct constains settings for filtering records from different partitions
	PipeConfig struct {
		// From contains an expression for selecting partitions where records will be considered
		// The value could be empty - app partitions
		From string
		// Filter contains an expression for filtering records (true means record is taken).
		// The value could be empty - all records match
=======
	PipeConfig struct {
		Name   string
		Source string
>>>>>>> cf815759
		Filter string
	}

	// WorkerConfig struct sets up the name of forwarder, the source (Pipe) and the records
	// destination (Sink)
	WorkerConfig struct {
<<<<<<< HEAD
		// Name contains the name of the forwarding configuration
		Name string
		// Pipe describes the source, where records will be taken
		Pipe *PipeConfig
		// Sink describes the destination, where records will be written
=======
		Name string
		Pipe *PipeConfig
>>>>>>> cf815759
		Sink *sink.Config
	}

	// Config struct contains the comprehensive forwarder configuration. It describes
	// workers, and some common parameters
	Config struct {
		// Workers slice contains configuration for all workers
		Workers []*WorkerConfig
		// StateStoreIntervalSec the number of seconds between saving state calls
		StateStoreIntervalSec int
		// SyncWorkersIntervalSec the number of second between re-checking configurations (files)
		SyncWorkersIntervalSec int
		// ReloadFn the function which is called for re-load the config (Read from a file, for instance)
		ReloadFn func() (*Config, error) `json:"-"`
	}
)

//===================== config =====================

// NewDefaultConfig creates a new instance of Config with default values
func NewDefaultConfig() *Config {
	return &Config{
		Workers:                []*WorkerConfig{},
		StateStoreIntervalSec:  10,
		SyncWorkersIntervalSec: 20,
	}
}

// Apply allows to overwrite existing values by the other config provided
func (c *Config) Apply(other *Config) {
	if other == nil {
		return
	}
	if other.StateStoreIntervalSec != 0 {
		c.StateStoreIntervalSec = other.StateStoreIntervalSec
	}
	if other.SyncWorkersIntervalSec != 0 {
		c.SyncWorkersIntervalSec = other.SyncWorkersIntervalSec
	}
	if other.Workers != nil {
		c.Workers = deepcopy.Copy(other.Workers).([]*WorkerConfig)
	}
	if other.ReloadFn != nil {
		c.ReloadFn = other.ReloadFn
	}
}

// Check performs a parameter checks and returns an error if they are not acceptable
func (c *Config) Check() error {
	if c.StateStoreIntervalSec <= 0 {
		return fmt.Errorf("invalid StateStoreIntervalSec=%v, must be > 0sec", c.StateStoreIntervalSec)
	}
	if c.SyncWorkersIntervalSec <= 0 {
		return fmt.Errorf("invalid SyncWorkersIntervalSec=%v, must be > 0sec", c.SyncWorkersIntervalSec)
	}

	wNames := make(map[string]bool)
	for _, w := range c.Workers {
		if _, ok := wNames[w.Name]; ok {
			return fmt.Errorf("invalid Worker=%v: duplicate Name, must be unique", w)
		}
		wNames[w.Name] = true
		err := w.Check()
		if err != nil {
			return fmt.Errorf("invalid Worker=%v: %v", w, err)
		}
	}

	return nil
}

// Reload refresh and can update the Config c instance values
func (c *Config) Reload() (bool, error) {
	var (
		err error
		nc  *Config
	)
	if c.ReloadFn != nil {
		nc, err = c.ReloadFn()
		if err == nil {
			if !c.Equals(nc) {
				err = nc.Check()
				if err == nil {
					c.Apply(nc)
					return true, nil
				}
			}
		}
	}
	return false, err
}

// Equals returns true if the Config c has same field values as other
func (c *Config) Equals(other *Config) bool {
	if other == nil {
		return false
	}

	return c.StateStoreIntervalSec == other.StateStoreIntervalSec &&
		c.SyncWorkersIntervalSec == other.SyncWorkersIntervalSec &&
		reflect.DeepEqual(c.Workers, other.Workers)
}

func (c *Config) String() string {
	return utils.ToJsonStr(c)
}

//===================== workerConfig =====================

// Check performs an internal check for WorkerConfig fields
func (wc *WorkerConfig) Check() error {
	if strings.TrimSpace(wc.Name) == "" {
		return fmt.Errorf("invalid Name=%v, must be non-empty", wc.Name)
	}
	if wc.Pipe == nil {
		return fmt.Errorf("invalid Pipe=%v, must be non-nil", wc.Pipe)
	}
	if wc.Sink == nil {
		return fmt.Errorf("invalid Sink=%v, must be non-nil", wc.Sink)
	}

	err := wc.Pipe.Check()
	if err != nil {
		return fmt.Errorf("invalid Pipe=%v: %v", wc.Pipe, err)
	}
	err = wc.Sink.Check()
	if err != nil {
		return fmt.Errorf("invalid Sink=%v: %v", wc.Sink, err)
	}

	return nil
}

// String is fmt.Stringer implementation
func (wc *WorkerConfig) String() string {
	return utils.ToJsonStr(wc)
}

//===================== streamConfig =====================

<<<<<<< HEAD
// Check performs an internal check for PipeConfig fields
func (sc *PipeConfig) Check() error {
	if _, err := lql.ParseSource(sc.From); err != nil {
		return fmt.Errorf("invalid From=%s: %v", sc.From, err)
	}
	if _, err := lql.ParseExpr(sc.Filter); err != nil {
		return fmt.Errorf("invalid Filter=%s: %v", sc.Filter, err)
=======
func (sc *PipeConfig) Check() error {
	if sc.Name != "" && (sc.Source != "" || sc.Filter != "") {
		return fmt.Errorf("both Source and Filter must be empty " +
			"when Name is not empty")
>>>>>>> cf815759
	}
	if sc.Name == "" {
		if _, err := lql.ParseSource(sc.Source); err != nil {
			return fmt.Errorf("invalid Source=%s: %v", sc.Source, err)
		}
		if _, err := lql.ParseExpr(sc.Filter); err != nil {
			return fmt.Errorf("invalid Filter=%s: %v", sc.Filter, err)
		}
		if sc.Filter != "" {
			if _, err := syntax.Parse(sc.Filter, syntax.Perl); err != nil {
				return fmt.Errorf("invalid Filter=%s: %v", sc.Filter, err)
			}
		}
	}
	return nil
}

<<<<<<< HEAD
// String is fmt.Stringer implementation
=======
>>>>>>> cf815759
func (sc *PipeConfig) String() string {
	return utils.ToJsonStr(sc)
}<|MERGE_RESOLUTION|>--- conflicted
+++ resolved
@@ -26,35 +26,26 @@
 )
 
 type (
-<<<<<<< HEAD
 	// PipeConfig struct constains settings for filtering records from different partitions
 	PipeConfig struct {
+		// Name contains name of pipe that
+		Name string
 		// From contains an expression for selecting partitions where records will be considered
 		// The value could be empty - app partitions
 		From string
 		// Filter contains an expression for filtering records (true means record is taken).
 		// The value could be empty - all records match
-=======
-	PipeConfig struct {
-		Name   string
-		Source string
->>>>>>> cf815759
 		Filter string
 	}
 
 	// WorkerConfig struct sets up the name of forwarder, the source (Pipe) and the records
 	// destination (Sink)
 	WorkerConfig struct {
-<<<<<<< HEAD
 		// Name contains the name of the forwarding configuration
 		Name string
 		// Pipe describes the source, where records will be taken
 		Pipe *PipeConfig
 		// Sink describes the destination, where records will be written
-=======
-		Name string
-		Pipe *PipeConfig
->>>>>>> cf815759
 		Sink *sink.Config
 	}
 
@@ -195,24 +186,14 @@
 
 //===================== streamConfig =====================
 
-<<<<<<< HEAD
-// Check performs an internal check for PipeConfig fields
 func (sc *PipeConfig) Check() error {
-	if _, err := lql.ParseSource(sc.From); err != nil {
-		return fmt.Errorf("invalid From=%s: %v", sc.From, err)
-	}
-	if _, err := lql.ParseExpr(sc.Filter); err != nil {
-		return fmt.Errorf("invalid Filter=%s: %v", sc.Filter, err)
-=======
-func (sc *PipeConfig) Check() error {
-	if sc.Name != "" && (sc.Source != "" || sc.Filter != "") {
-		return fmt.Errorf("both Source and Filter must be empty " +
+	if sc.Name != "" && (sc.From != "" || sc.Filter != "") {
+		return fmt.Errorf("both From and Filter must be empty " +
 			"when Name is not empty")
->>>>>>> cf815759
 	}
 	if sc.Name == "" {
-		if _, err := lql.ParseSource(sc.Source); err != nil {
-			return fmt.Errorf("invalid Source=%s: %v", sc.Source, err)
+		if _, err := lql.ParseSource(sc.From); err != nil {
+			return fmt.Errorf("invalid From=%s: %v", sc.From, err)
 		}
 		if _, err := lql.ParseExpr(sc.Filter); err != nil {
 			return fmt.Errorf("invalid Filter=%s: %v", sc.Filter, err)
@@ -226,10 +207,7 @@
 	return nil
 }
 
-<<<<<<< HEAD
 // String is fmt.Stringer implementation
-=======
->>>>>>> cf815759
 func (sc *PipeConfig) String() string {
 	return utils.ToJsonStr(sc)
 }