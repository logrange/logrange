--- conflicted
+++ resolved
@@ -221,12 +221,6 @@
 		return err
 	}
 
-<<<<<<< HEAD
-=======
-	for _, s := range res.Sources {
-		fmt.Printf("id: %v, tags: %v\n", s.Id, s.Tags)
-	}
->>>>>>> 1210b5de
 	if len(res.Sources) < res.Count {
 		fmt.Printf("... and more ...\n")
 	}
