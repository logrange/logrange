// Copyright 2018-2019 The logrange Authors
//
// Licensed under the Apache License, Version 2.0 (the "License");
// you may not use this file except in compliance with the License.
// You may obtain a copy of the License at
//
//     http://www.apache.org/licenses/LICENSE-2.0
//
// Unless required by applicable law or agreed to in writing, software
// distributed under the License is distributed on an "AS IS" BASIS,
// WITHOUT WARRANTIES OR CONDITIONS OF ANY KIND, either express or implied.
// See the License for the specific language governing permissions and
// limitations under the License.

package cli

import (
	"context"
	"fmt"
	"github.com/dustin/go-humanize"
	"github.com/logrange/logrange/api"
	"github.com/logrange/logrange/pkg/lql"
	"github.com/logrange/logrange/pkg/model"
	"github.com/logrange/range/pkg/utils/bytes"
	"io"
	"math"
	"os"
	"regexp"
	"strings"
	"time"
)

type (
	command struct {
		name    string
		matcher *regexp.Regexp
		cmdFn   cmdFn
		help    string
	}

	config struct {
		query      []string
		stream     bool
		tagsCond   string
		size       string
		optKV      string
		beforeQuit func()
		cli        *client
	}

	cmdFn func(ctx context.Context, cfg *config) error
)

const (
	cmdSelectName = "select"
	cmdDescName   = "describe"
	cmdTruncName  = "truncate"
	cmdSetOptName = "setoption"
	cmdQuitName   = "quit"
	cmdHelpName   = "help"

	optStreamMode = "stream-mode"

	rgTagsGrp = "tagsCond"
	rgSizeGrp = "size"
)

var commands []command

func init() {
	commands = []command{
		{
			name:    cmdSelectName,
			matcher: regexp.MustCompile("(?P<" + cmdSelectName + ">(?i)^(?:select$|select\\s.+$))"),
			cmdFn:   selectFn,
			help:    "run LQL queries, e.g. 'select limit 1'",
		},
		{
			name: cmdDescName,
			matcher: regexp.MustCompile("(?i)^(?:(?:describe$|desc$)|(?:describe|desc)\\s+(?P<" +
				rgTagsGrp + ">.+))"),
			cmdFn: descFn,
			help:  "describe sources, e.g. 'describe tag like \"*a*\"'",
		},
		{
			name:    cmdTruncName,
			matcher: regexp.MustCompile(`(?i)^(?:truncate$|truncate)(?:(?P<rgTagsCond>\s+.*)|)\s+(?:if-greater\s+(?P<size>\d[0-9.,]+\s*[a-zA-Z]{0,3}))`),
			cmdFn:   truncFn,
			help:    "truncate source if size exceeds a value, e.g. 'truncate nam=app,ip=123 if-greater 10.5G'",
		},
		{
			name: cmdSetOptName,
			matcher: regexp.MustCompile("(?i)^(?:(setoption$|setopt$)|(setoption|setopt)\\s+(?P<" +
				cmdSetOptName + ">.+))"),
			cmdFn: setoptFn,
			help:  "set options, e.g. 'setopt stream-mode on'",
		},
		{
			name:    cmdQuitName,
			matcher: regexp.MustCompile("(?i)^(?:quit|exit)$"),
			cmdFn:   quitFn,
			help:    "exit the program",
		},
		{
			name:    cmdHelpName,
			matcher: regexp.MustCompile("(?i)^help$"),
			cmdFn:   helpFn,
			help:    "show help",
		},
	}
}

func execCmd(ctx context.Context, input string, cfg *config) error {
	for _, d := range commands {
		if !d.matcher.MatchString(input) {
			if strings.HasPrefix(input, d.name) {
				return fmt.Errorf("command %s - invalid syntax", d.name)
			}
			continue
		}
		vars := getInputVars(d.matcher, input)
		if s, ok := vars[cmdSelectName]; ok {
			cfg.query = []string{s}
		}
		if d, ok := vars[rgTagsGrp]; ok {
			cfg.tagsCond = d
		}
		if sz, ok := vars[rgSizeGrp]; ok {
			cfg.size = sz
		}
		if opt, ok := vars[cmdSetOptName]; ok {
			cfg.optKV = opt
		}
		return d.cmdFn(ctx, cfg)
	}
	return fmt.Errorf("unknown command=%v", input)
}

func getInputVars(re *regexp.Regexp, input string) map[string]string {
	match := re.FindStringSubmatch(input)
	varsMap := make(map[string]string)
	for i, name := range re.SubexpNames() {
		if i > 0 && i < len(match) {
			varsMap[name] = match[i]
		}
	}
	return varsMap
}

//===================== select =====================

var (
	defaultEvFmtTemplate, _ = model.NewFormatParser("{msg}\n")
)

func selectFn(ctx context.Context, cfg *config) error {
	for _, q := range cfg.query {
		qr, frmt, err := buildReq(q, cfg.stream)
		if err != nil {
			return err
		}

		total := 0
		start := time.Now()
		err = cfg.cli.doSelect(ctx, qr, cfg.stream,
			func(res *api.QueryResult) {
				printResults(res, frmt, os.Stdout)
				total += len(res.Events)
			})

		if err != nil {
			return err
		}

		fmt.Printf("\ntotal: %d, exec. time %s\n\n", total, time.Now().Sub(start))
	}
	return nil
}

func printResults(res *api.QueryResult, frmt *model.FormatParser, w io.Writer) {
	var le model.LogEvent
	empty := &api.LogEvent{}
	for _, e := range res.Events {
		if e == nil {
			e = empty
		}

		le.Msg = strings.Trim(e.Message, "\n")
		le.Timestamp = e.Timestamp
		w.Write(bytes.StringToByteArray(frmt.FormatStr(&le, e.Tags)))
	}
}

func buildReq(selStr string, stream bool) (*api.QueryRequest, *model.FormatParser, error) {
	s, err := lql.Parse(selStr)
	if err != nil {
		return nil, nil, err
	}

	fmtt := defaultEvFmtTemplate
	if s.Format != "" {
		fmtt, err = model.NewFormatParser(s.Format)
		if err != nil {
			return nil, nil, err
		}
	}

	pos := ""
	if s.Position != nil {
		pos = s.Position.PosId
	}

	lim := s.Limit
	if s.Limit > math.MaxInt32 {
		lim = math.MaxInt32
	}

	waitSec := 0
	if stream {
		waitSec = 1
	}

	qr := &api.QueryRequest{
		Query:       selStr,
		Pos:         pos,
		Limit:       int(lim),
		WaitTimeout: waitSec,
	}

	return qr, fmtt, nil
}

//===================== describe =====================

func descFn(ctx context.Context, cfg *config) error {
	_, err := lql.ParseSource(cfg.tagsCond)
	if err != nil {
		return err
	}

	res, err := cfg.cli.doDescribe(ctx, cfg.tagsCond)
	if err != nil {
		return err
	}

	ts := uint64(0)
	tr := uint64(0)
	first := true
	for _, s := range res.Sources {
		if first {
			fmt.Printf("\n%10s  %13s  %s", "SIZE", "RECORDS", "TAGS")
			fmt.Printf("\n----------  -------------  ----")
			first = false
		}

		fmt.Printf("\n%10s %13s  %s", humanize.Bytes(s.Size), humanize.Comma(int64(s.Records)), s.Tags)
		ts += s.Size
		tr += s.Records
	}

	if !first {
		if len(res.Sources) < res.Count {
			fmt.Printf("... and more ...\n")
		} else if res.Count > 1 {
			fmt.Printf("\n----------  -------------")
			fmt.Printf("\n%10s  %13s\n", humanize.Bytes(ts), humanize.Comma(int64(tr)))
		}
	}

	fmt.Printf("\ntotal: %d sources match the criteria\n\n", res.Count)
	return nil
}

//===================== truncate =====================

func truncFn(ctx context.Context, cfg *config) error {
	sz, err := humanize.ParseBytes(cfg.size)
	if err != nil {
		return err
	}

	if _, err = lql.ParseSource(cfg.tagsCond); err != nil {
		return err
	}

	res, err := cfg.cli.truncate(ctx, cfg.tagsCond, sz)
	if err != nil {
		return err
	}

	if res.Err != nil {
<<<<<<< HEAD
		return fmt.Errorf("server returned the error: %s", res.Err)
=======
		return fmt.Errorf("server returned the error: %v", res.Err)
>>>>>>> f2d0cbbe
	}

	first := true
	for _, s := range res.Sources {
		if first {
			fmt.Printf("\n%12s  %15s  %s", "SIZE(diff)", "RECORDS(diff)", "TAGS")
			fmt.Printf("\n------------  ---------------  ----")
			first = false
		}

		sz := fmt.Sprintf("%s(%s)", humanize.Bytes(s.SizeAfter), humanize.Bytes(s.SizeAfter-s.RecordsBefore))
		recs := fmt.Sprintf("%s(%s)", humanize.Comma(int64(s.RecordsAfter)), humanize.Comma(int64(s.RecordsAfter-s.RecordsBefore)))
		fmt.Printf("\n%12s %15s  %s", sz, recs, s.Tags)
	}

	fmt.Printf("\n%d sources affected. \n", len(res.Sources))

	return nil
}

//===================== setopt =====================

func setoptFn(_ context.Context, cfg *config) error {
	var (
		opt string
		val string
	)

	keyVal := strings.SplitN(cfg.optKV, " ", 2)
	opt = strings.TrimSpace(strings.ToLower(keyVal[0]))
	if len(keyVal) > 1 {
		val = strings.TrimSpace(strings.ToLower(keyVal[1]))
	}

	switch opt {
	case optStreamMode:
		switch val {
		case "on":
			cfg.stream = true
		case "off":
			cfg.stream = false
		default:
			return fmt.Errorf("unknown value=%v for option=%v", val, opt)
		}
	default:
		return fmt.Errorf("unknown option=%v", opt)
	}

	fmt.Println(keyVal)
	return nil
}

//===================== quit =====================

func quitFn(_ context.Context, cfg *config) error {
	cfg.beforeQuit()
	os.Exit(0)
	return nil
}

//===================== help =====================

func helpFn(_ context.Context, _ *config) error {
	fmt.Printf("\n\t%-10s\n", "[HELP]")
	for _, c := range commands {
		fmt.Printf("\n\t%-15s %s", c.name, c.help)
	}
	fmt.Print("\n\n")
	return nil
}<|MERGE_RESOLUTION|>--- conflicted
+++ resolved
@@ -289,11 +289,7 @@
 	}
 
 	if res.Err != nil {
-<<<<<<< HEAD
-		return fmt.Errorf("server returned the error: %s", res.Err)
-=======
 		return fmt.Errorf("server returned the error: %v", res.Err)
->>>>>>> f2d0cbbe
 	}
 
 	first := true
